--- conflicted
+++ resolved
@@ -1,109 +1,106 @@
-﻿<?xml version="1.0" encoding="utf-8"?>
-<Project ToolsVersion="4.0" DefaultTargets="Build" xmlns="http://schemas.microsoft.com/developer/msbuild/2003">
-  <PropertyGroup>
-    <Configuration Condition=" '$(Configuration)' == '' ">Debug</Configuration>
-    <Platform Condition=" '$(Platform)' == '' ">AnyCPU</Platform>
-    <ProductVersion>8.0.30703</ProductVersion>
-    <SchemaVersion>2.0</SchemaVersion>
-    <ProjectGuid>{83228930-5000-4D7D-9C26-86DFEC265229}</ProjectGuid>
-    <OutputType>Library</OutputType>
-    <AppDesignerFolder>Properties</AppDesignerFolder>
-    <RootNamespace>AmazingCloudSearch</RootNamespace>
-    <AssemblyName>AmazingCloudSearch</AssemblyName>
-    <TargetFrameworkVersion>v4.0</TargetFrameworkVersion>
-    <FileAlignment>512</FileAlignment>
-    <SccProjectName>
-    </SccProjectName>
-    <SccLocalPath>
-    </SccLocalPath>
-    <SccAuxPath>
-    </SccAuxPath>
-    <SccProvider>
-    </SccProvider>
-  </PropertyGroup>
-  <PropertyGroup Condition=" '$(Configuration)|$(Platform)' == 'Debug|AnyCPU' ">
-    <DebugSymbols>true</DebugSymbols>
-    <DebugType>full</DebugType>
-    <Optimize>false</Optimize>
-    <OutputPath>bin\Debug\</OutputPath>
-    <DefineConstants>DEBUG;TRACE</DefineConstants>
-    <ErrorReport>prompt</ErrorReport>
-    <WarningLevel>4</WarningLevel>
-  </PropertyGroup>
-  <PropertyGroup Condition=" '$(Configuration)|$(Platform)' == 'Release|AnyCPU' ">
-    <DebugType>pdbonly</DebugType>
-    <Optimize>true</Optimize>
-    <OutputPath>bin\Release\</OutputPath>
-    <DefineConstants>TRACE</DefineConstants>
-    <ErrorReport>prompt</ErrorReport>
-    <WarningLevel>4</WarningLevel>
-  </PropertyGroup>
-  <ItemGroup>
-    <Reference Include="Microsoft.CSharp" />
-    <Reference Include="Newtonsoft.Json">
-      <HintPath>..\LIB\JSon.Net40\Newtonsoft.Json.dll</HintPath>
-    </Reference>
-    <Reference Include="System" />
-    <Reference Include="System.Core" />
-    <Reference Include="System.Runtime.Serialization" />
-    <Reference Include="System.Web.Extensions" />
-    <Reference Include="System.Xml.Linq" />
-    <Reference Include="System.Data.DataSetExtensions" />
-    <Reference Include="System.Data" />
-    <Reference Include="System.Xml" />
-  </ItemGroup>
-  <ItemGroup>
-    <Compile Include="Builder\ActionBuilder.cs" />
-    <Compile Include="CloudSearch.cs" />
-    <Compile Include="Contract\AddUpdateBasicDocumentAction.cs" />
-    <Compile Include="Contract\Facet\Constraint.cs" />
-    <Compile Include="Contract\Facet\Constraints.cs" />
-    <Compile Include="Contract\Result\FacetResult.cs" />
-    <Compile Include="DocumentSizeExtension.cs" />
-<<<<<<< HEAD
-    <Compile Include="Enum\Order.cs" />
-=======
-    <Compile Include="Query\Boolean\GroupedCondition.cs" />
->>>>>>> eb721774
-    <Compile Include="Query\Boolean\StringListBooleanCondition.cs" />
-    <Compile Include="Query\Boolean\IntListBooleanCondition.cs" />
-    <Compile Include="Serialization\FacetBuilder.cs" />
-    <Compile Include="Query\Boolean\BooleanQuery.cs" />
-    <Compile Include="Query\Boolean\IntBooleanCondition.cs" />
-    <Compile Include="Query\IntegerRange.cs" />
-    <Compile Include="Query\Boolean\StringBooleanCondition.cs" />
-    <Compile Include="Query\facets\IFacetContraint.cs" />
-    <Compile Include="Query\facets\Facet.cs" />
-    <Compile Include="Helper\ConvertArray.cs" />
-    <Compile Include="Helper\ListProperties.cs" />
-    <Compile Include="Serialization\HitFeeder.cs" />
-    <Compile Include="Contract\BasicDocumentAction.cs" />
-    <Compile Include="Contract\SearchDocument.cs" />
-    <Compile Include="Contract\Result\SearchResult.cs" />
-    <Compile Include="Enum\ActionType.cs" />
-    <Compile Include="Helper\Timestamp.cs" />
-    <Compile Include="Helper\WebHelper.cs" />
-    <Compile Include="Builder\QueryBuilder.cs" />
-    <Compile Include="Contract\Result\AddResult.cs" />
-    <Compile Include="Properties\AssemblyInfo.cs" />
-    <Compile Include="Contract\Result\DeleteResult.cs" />
-    <Compile Include="Contract\Result\BasicResult.cs" />
-    <Compile Include="Contract\Result\UpdateResult.cs" />
-    <Compile Include="Query\facets\IntFacetContraints.cs" />
-    <Compile Include="Query\facets\StringFacetConstraints.cs" />
-    <Compile Include="Query\Boolean\IBooleanCondition.cs" />
-    <Compile Include="Query\SearchQuery.cs" />
-  </ItemGroup>
-  <ItemGroup>
-    <None Include=".package-manifest" />
-  </ItemGroup>
-  <ItemGroup />
-  <Import Project="$(MSBuildToolsPath)\Microsoft.CSharp.targets" />
+﻿<?xml version="1.0" encoding="utf-8"?>
+<Project ToolsVersion="4.0" DefaultTargets="Build" xmlns="http://schemas.microsoft.com/developer/msbuild/2003">
+  <PropertyGroup>
+    <Configuration Condition=" '$(Configuration)' == '' ">Debug</Configuration>
+    <Platform Condition=" '$(Platform)' == '' ">AnyCPU</Platform>
+    <ProductVersion>8.0.30703</ProductVersion>
+    <SchemaVersion>2.0</SchemaVersion>
+    <ProjectGuid>{83228930-5000-4D7D-9C26-86DFEC265229}</ProjectGuid>
+    <OutputType>Library</OutputType>
+    <AppDesignerFolder>Properties</AppDesignerFolder>
+    <RootNamespace>AmazingCloudSearch</RootNamespace>
+    <AssemblyName>AmazingCloudSearch</AssemblyName>
+    <TargetFrameworkVersion>v4.0</TargetFrameworkVersion>
+    <FileAlignment>512</FileAlignment>
+    <SccProjectName>
+    </SccProjectName>
+    <SccLocalPath>
+    </SccLocalPath>
+    <SccAuxPath>
+    </SccAuxPath>
+    <SccProvider>
+    </SccProvider>
+  </PropertyGroup>
+  <PropertyGroup Condition=" '$(Configuration)|$(Platform)' == 'Debug|AnyCPU' ">
+    <DebugSymbols>true</DebugSymbols>
+    <DebugType>full</DebugType>
+    <Optimize>false</Optimize>
+    <OutputPath>bin\Debug\</OutputPath>
+    <DefineConstants>DEBUG;TRACE</DefineConstants>
+    <ErrorReport>prompt</ErrorReport>
+    <WarningLevel>4</WarningLevel>
+  </PropertyGroup>
+  <PropertyGroup Condition=" '$(Configuration)|$(Platform)' == 'Release|AnyCPU' ">
+    <DebugType>pdbonly</DebugType>
+    <Optimize>true</Optimize>
+    <OutputPath>bin\Release\</OutputPath>
+    <DefineConstants>TRACE</DefineConstants>
+    <ErrorReport>prompt</ErrorReport>
+    <WarningLevel>4</WarningLevel>
+  </PropertyGroup>
+  <ItemGroup>
+    <Reference Include="Microsoft.CSharp" />
+    <Reference Include="Newtonsoft.Json">
+      <HintPath>..\LIB\JSon.Net40\Newtonsoft.Json.dll</HintPath>
+    </Reference>
+    <Reference Include="System" />
+    <Reference Include="System.Core" />
+    <Reference Include="System.Runtime.Serialization" />
+    <Reference Include="System.Web.Extensions" />
+    <Reference Include="System.Xml.Linq" />
+    <Reference Include="System.Data.DataSetExtensions" />
+    <Reference Include="System.Data" />
+    <Reference Include="System.Xml" />
+  </ItemGroup>
+  <ItemGroup>
+    <Compile Include="Builder\ActionBuilder.cs" />
+    <Compile Include="CloudSearch.cs" />
+    <Compile Include="Contract\AddUpdateBasicDocumentAction.cs" />
+    <Compile Include="Contract\Facet\Constraint.cs" />
+    <Compile Include="Contract\Facet\Constraints.cs" />
+    <Compile Include="Contract\Result\FacetResult.cs" />
+    <Compile Include="DocumentSizeExtension.cs" />
+    <Compile Include="Enum\Order.cs" />
+    <Compile Include="Query\Boolean\GroupedCondition.cs" />
+    <Compile Include="Query\Boolean\StringListBooleanCondition.cs" />
+    <Compile Include="Query\Boolean\IntListBooleanCondition.cs" />
+    <Compile Include="Serialization\FacetBuilder.cs" />
+    <Compile Include="Query\Boolean\BooleanQuery.cs" />
+    <Compile Include="Query\Boolean\IntBooleanCondition.cs" />
+    <Compile Include="Query\IntegerRange.cs" />
+    <Compile Include="Query\Boolean\StringBooleanCondition.cs" />
+    <Compile Include="Query\facets\IFacetContraint.cs" />
+    <Compile Include="Query\facets\Facet.cs" />
+    <Compile Include="Helper\ConvertArray.cs" />
+    <Compile Include="Helper\ListProperties.cs" />
+    <Compile Include="Serialization\HitFeeder.cs" />
+    <Compile Include="Contract\BasicDocumentAction.cs" />
+    <Compile Include="Contract\SearchDocument.cs" />
+    <Compile Include="Contract\Result\SearchResult.cs" />
+    <Compile Include="Enum\ActionType.cs" />
+    <Compile Include="Helper\Timestamp.cs" />
+    <Compile Include="Helper\WebHelper.cs" />
+    <Compile Include="Builder\QueryBuilder.cs" />
+    <Compile Include="Contract\Result\AddResult.cs" />
+    <Compile Include="Properties\AssemblyInfo.cs" />
+    <Compile Include="Contract\Result\DeleteResult.cs" />
+    <Compile Include="Contract\Result\BasicResult.cs" />
+    <Compile Include="Contract\Result\UpdateResult.cs" />
+    <Compile Include="Query\facets\IntFacetContraints.cs" />
+    <Compile Include="Query\facets\StringFacetConstraints.cs" />
+    <Compile Include="Query\Boolean\IBooleanCondition.cs" />
+    <Compile Include="Query\SearchQuery.cs" />
+  </ItemGroup>
+  <ItemGroup>
+    <None Include=".package-manifest" />
+  </ItemGroup>
+  <ItemGroup />
+  <Import Project="$(MSBuildToolsPath)\Microsoft.CSharp.targets" />
   <!-- To modify your build process, add your task inside one of the targets below and uncomment it. 
        Other similar extension points exist, see Microsoft.Common.targets.
   <Target Name="BeforeBuild">
   </Target>
   <Target Name="AfterBuild">
   </Target>
-  -->
+  -->
 </Project>